﻿namespace GestIT

open System.Runtime.InteropServices

type SensorEventArgs<'T,'U> when 'T :> System.Enum and 'U :> System.EventArgs (t:'T, e:'U) =
  inherit System.EventArgs()
  member x.FeatureType = t
  member x.Event = e

type ISensor<'T,'U> when 'T :> System.Enum and 'U :> System.EventArgs =
  [<CLIEvent>]
  abstract member SensorEvents: IEvent<SensorEventArgs<'T,'U>>


type Token () =
  class
  end

[<AbstractClass>]
type GestureNet () =
  let completionEvent = new Event<Token seq>()
  member this.Completed(t) = completionEvent.Trigger(t)
  member this.Completion = completionEvent.Publish
  abstract member Front: GestureNet list
  abstract member AddToken: Token seq -> unit
  abstract member RemoveToken: Token seq -> unit


[<AbstractClass>]
type GestureExpr<'T,'U> when 'T :> System.Enum and 'U :> System.EventArgs () =
  let gestureEvent = new Event<_>()
  member this.Gestured(e) = gestureEvent.Trigger(this, e)
  [<CLIEvent>]
  member this.Gesture = gestureEvent.Publish
  abstract member ToNet: ISensor<'T,'U> -> GestureNet
  member this.ToInternalGestureNet(s) =
    let net = this.ToNet(s)
    net.Completion.Add(fun t -> this.Gestured())
    net
  member this.ToGestureNet(s) =
    let net = this.ToInternalGestureNet(s)
    for subn in net.Front do
      subn.Completion.Add(fun _ -> net.AddToken([new Token()]))
    net.AddToken([new Token()])
    net

type Predicate<'U> = delegate of 'U -> bool

type GroundTerm<'T,'U> when 'T :> System.Enum and 'U :> System.EventArgs (f:'T, ?p:Predicate<'U>) =
  inherit GestureExpr<'T,'U>()
  member this.Feature = f
  member this.Predicate = p
  override this.ToNet(s) = new GroundTermNet<_,_>(this, s) :> GestureNet

and private GroundTermNet<'T,'U> when 'T :> System.Enum and 'U :> System.EventArgs (exp:GroundTerm<'T,'U>, sensor:ISensor<'T,'U>) as this =
  inherit GestureNet()

  let mutable tokens = new System.Collections.Generic.HashSet<Token>()
  let mutable handler:System.IDisposable = null

  let clearHandler() =
    if handler <> null then
      handler.Dispose()
      handler <- null

  let handle (event:SensorEventArgs<'T,'U>) =
    if (exp.Feature :> System.Enum).Equals(event.FeatureType) then
      let p =
        match exp.Predicate with
          | None -> true
          | Some d -> d.Invoke(event.Event)
      if p then
        let oldtokens = tokens
        tokens <- new System.Collections.Generic.HashSet<Token>()
        clearHandler()
        this.Completed(oldtokens)

  override this.Front = [this]

  override this.AddToken(ts) =
    for t in ts do
      tokens.Add(t) |> ignore
    if handler = null then
      handler <- sensor.SensorEvents.Subscribe(handle)

  override this.RemoveToken(ts) =
    for t in ts do
      tokens.Remove(t) |> ignore
    if tokens.Count = 0 then
      clearHandler()

[<AbstractClass>]
type private OperatorNet () =
  inherit GestureNet()

  override this.AddToken(ts) =
    for n in this.Front do
      n.AddToken(ts)

[<AbstractClass>]
type private BinaryOperatorNet (l:GestureNet, r:GestureNet) =
  inherit OperatorNet()

  override this.RemoveToken(ts) =
    l.RemoveToken(ts)
    r.RemoveToken(ts)

type Sequence<'T,'U> when 'T :> System.Enum and 'U :> System.EventArgs (l:GestureExpr<'T,'U>, r:GestureExpr<'T,'U>) =
  inherit GestureExpr<'T,'U>()
  override this.ToNet(s) =
    let lnet = l.ToInternalGestureNet(s)
    let rnet = r.ToInternalGestureNet(s)
    let net = { new BinaryOperatorNet(lnet, rnet) with
                override this.Front = lnet.Front
                } :> GestureNet
    lnet.Completion.Add(rnet.AddToken)
    rnet.Completion.Add(net.Completed)
    net


type Parallel<'T,'U> when 'T :> System.Enum and 'U :> System.EventArgs (l:GestureExpr<'T,'U>, r:GestureExpr<'T,'U>) =
  inherit GestureExpr<'T,'U>()
  override this.ToNet(s) =
    let lnet = l.ToInternalGestureNet(s)
    let rnet = r.ToInternalGestureNet(s)
    let net = { new BinaryOperatorNet(lnet, rnet) with
                override this.Front = lnet.Front @ rnet.Front
              } :> GestureNet
    let semicompleted = new System.Collections.Generic.HashSet<Token>()
    let mycb ts =
      let mutable comp = []
      for t in ts do
        if semicompleted.Contains(t) then
          semicompleted.Remove(t) |> ignore
          comp <- t::comp
        else
          semicompleted.Add(t) |> ignore
      if comp <> [] then
        net.Completed(comp)
    lnet.Completion.Add(mycb)
    rnet.Completion.Add(mycb)
    net

type Choice<'T,'U> when 'T :> System.Enum and 'U :> System.EventArgs (l:GestureExpr<'T,'U>, r:GestureExpr<'T,'U>) =
  inherit GestureExpr<'T,'U>()
  override this.ToNet(s) =
    let lnet = l.ToInternalGestureNet(s)
    let rnet = r.ToInternalGestureNet(s)
    let net = { new BinaryOperatorNet(lnet, rnet) with
                override this.Front = lnet.Front @ rnet.Front
                } :> GestureNet
    lnet.Completion.Add(fun t ->
                        rnet.RemoveToken(t)
                        net.Completed(t))
    rnet.Completion.Add(fun t ->
                        lnet.RemoveToken(t)
                        net.Completed(t))
    net

type Iter<'T,'U> when 'T :> System.Enum and 'U :> System.EventArgs (x:GestureExpr<'T,'U>) =
  inherit GestureExpr<'T,'U>()
  override this.ToNet(s) =
    let subnet = x.ToInternalGestureNet(s)
    let net = { new OperatorNet() with
                override this.Front = subnet.Front
                override this.RemoveToken(ts) = subnet.RemoveToken(ts)
                } :> GestureNet
    subnet.Completion.Add(fun t ->
                          subnet.AddToken(t)
                          x.Gestured()
                          )
<<<<<<< HEAD
    net
=======
    net
>>>>>>> 710032b5
<|MERGE_RESOLUTION|>--- conflicted
+++ resolved
@@ -1,4 +1,4 @@
-﻿namespace GestIT
+namespace GestIT
 
 open System.Runtime.InteropServices
 
@@ -169,8 +169,4 @@
                           subnet.AddToken(t)
                           x.Gestured()
                           )
-<<<<<<< HEAD
-    net
-=======
-    net
->>>>>>> 710032b5
+    net